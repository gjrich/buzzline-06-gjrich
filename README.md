# buzzline-06-gjrich

This project creates a dummy computing resource consumption dashboard using Kafka and Matplotlib. A producer generates random CPU, RAM, read, write, and disk space data, sending it to a Kafka topic and a JSON file. A consumer retrieves these messages, visualizing them in real-time with four charts in a single window: line graphs for CPU and RAM, a scatter plot for read/write, and a pie chart for disk space. The visualizations dynamically scale and update, showing trends over the last 30 snapshots. 
<<<<<<< HEAD
=======

Example![image](https://github.com/user-attachments/assets/268478b2-c5df-4237-84ba-2679ff5b883e)

>>>>>>> 4c3873d6

On Windows, to run the environment (after installing, configuring, and running zookeeper and kafka), first start the producer:
.venv\Scripts\activate
py -m producers.producer_gjrich


Then start the consumer:
.venv\Scripts\activate
py -m consumers.consumer_gjrich


Below are notes from the original repository left for context and reference.

_____________________________________________________________________
## VS Code Extensions

- Black Formatter by Microsoft
- Markdown All in One by Yu Zhang
- PowerShell by Microsoft (on Windows Machines)
- Pylance by Microsoft
- Python by Microsoft
- Python Debugger by Microsoft
- Ruff by Astral Software (Linter)
- **SQLite Viewer by Florian Klampfer**
- WSL by Microsoft (on Windows Machines)

## Task 1. Use Tools from Module 1 and 2

Before starting, ensure you have completed the setup tasks in <https://github.com/denisecase/buzzline-01-case> and <https://github.com/denisecase/buzzline-02-case> first. 

Versions matter. Python 3.11 is required. See the instructions for the required Java JDK and more. 

## Task 2. Copy This Example Project and Rename

Once the tools are installed, copy/fork this project into your GitHub account
and create your own version of this project to run and experiment with. 
Follow the instructions in [FORK-THIS-REPO.md](https://github.com/denisecase/buzzline-01-case/docs/FORK-THIS-REPO.md).

OR: For more practice, add these example scripts or features to your earlier project. 
You'll want to check requirements.txt, .env, and the consumers, producers, and util folders. 
Use your README.md to record your workflow and commands. 
    

## Task 3. Manage Local Project Virtual Environment

Follow the instructions in [MANAGE-VENV.md](https://github.com/denisecase/buzzline-01-case/docs/MANAGE-VENV.md) to:
1. Create your .venv
2. Activate .venv
3. Install the required dependencies using requirements.txt.

## Task 4. Start Zookeeper and Kafka (Takes 2 Terminals)

If Zookeeper and Kafka are not already running, you'll need to restart them.
See instructions at [SETUP-KAFKA.md] to:

1. Start Zookeeper Service ([link](https://github.com/denisecase/buzzline-02-case/blob/main/docs/SETUP-KAFKA.md#step-7-start-zookeeper-service-terminal-1))
2. Start Kafka Service ([link](https://github.com/denisecase/buzzline-02-case/blob/main/docs/SETUP-KAFKA.md#step-8-start-kafka-terminal-2))

---

## Task 5. Start a New Streaming Application

This will take two more terminals:

1. One to run the producer which writes messages. 
2. Another to run the consumer which reads messages, processes them, and writes them to a data store. 

### Producer (Terminal 3) 

Start the producer to generate the messages. 
The existing producer writes messages to a live data file in the data folder.
If Zookeeper and Kafka services are running, it will try to write them to a Kafka topic as well.
For configuration details, see the .env file. 

In VS Code, open a NEW terminal.
Use the commands below to activate .venv, and start the producer. 

Windows:

```shell
.venv\Scripts\activate
py -m producers.producer_gjrich
```

Mac/Linux:
```zsh
source .venv/bin/activate
python3 -m producers.producer_gjrich
```

The producer will still work if Kafka is not available.

### Consumer (Terminal 4) - Two Options

Start an associated consumer. 
You have two options. 
1. Start the consumer that reads from the live data file.
2. OR Start the consumer that reads from the Kafka topic.

In VS Code, open a NEW terminal in your root project folder. 
Use the commands below to activate .venv, and start the consumer. 

Windows:
```shell
.venv\Scripts\activate
py -m consumers.kafka_consumer_case
OR
py -m consumers.file_consumer_case
```

Mac/Linux:
```zsh
source .venv/bin/activate
python3 -m consumers.kafka_consumer_case
OR
python3 -m consumers.file_consumer_case
```

---

## Review the Project Code

Review the requirements.txt file. 
- What - if any - new requirements do we need for this project?
- Note that requirements.txt now lists both kafka-python and six. 
- What are some common dependencies as we incorporate data stores into our streaming pipelines?

Review the .env file with the environment variables.
- Why is it helpful to put some settings in a text file?
- As we add database access and passwords, we start to keep two versions: 
   - .evn 
   - .env.example
 - Read the notes in those files - which one is typically NOT added to source control?
 - How do we ignore a file so it doesn't get published in GitHub (hint: .gitignore)

Review the .gitignore file.
- What new entry has been added?

Review the code for the producer and the two consumers.
 - Understand how the information is generated by the producer.
 - Understand how the different consumers read, process, and store information in a data store?

Compare the consumer that reads from a live data file and the consumer that reads from a Kafka topic.
- Which functions are the same for both?
- Which parts are different?

What files are in the utils folder? 
- Why bother breaking functions out into utility modules?
- Would similar streaming projects be likely to take advantage of any of these files?

What files are in the producers folder?
- How do these compare to earlier projects?
- What has been changed?
- What has stayed the same?

What files are in the consumers folder?
- This is where the processing and storage takes place.
- Why did we make a separate file for reading from the live data file vs reading from the Kafka file?
- What functions are in each? 
- Are any of the functions duplicated? 
- Can you refactor the project so we could write a duplicated function just once and reuse it? 
- What functions are in the sqlite script?
- What functions might be needed to initialize a different kind of data store?
- What functions might be needed to insert a message into a different kind of data store?

---

## Explorations

- Did you run the kafka consumer or the live file consumer? Why?
- Can you use the examples to add a database to your own streaming applications? 
- What parts are most interesting to you?
- What parts are most challenging? 

---

## Later Work Sessions
When resuming work on this project:
1. Open the folder in VS Code. 
2. Open a terminal and start the Zookeeper service. If Windows, remember to start wsl. 
3. Open a terminal and start the Kafka service. If Windows, remember to start wsl. 
4. Open a terminal to start the producer. Remember to activate your local project virtual environment (.env).
5. Open a terminal to start the consumer. Remember to activate your local project virtual environment (.env).

## Save Space
To save disk space, you can delete the .venv folder when not actively working on this project.
You can always recreate it, activate it, and reinstall the necessary packages later. 
Managing Python virtual environments is a valuable skill. 

## License
This project is licensed under the MIT License as an example project. 
You are encouraged to fork, copy, explore, and modify the code as you like. 
See the [LICENSE](LICENSE.txt) file for more.<|MERGE_RESOLUTION|>--- conflicted
+++ resolved
@@ -1,12 +1,9 @@
 # buzzline-06-gjrich
 
 This project creates a dummy computing resource consumption dashboard using Kafka and Matplotlib. A producer generates random CPU, RAM, read, write, and disk space data, sending it to a Kafka topic and a JSON file. A consumer retrieves these messages, visualizing them in real-time with four charts in a single window: line graphs for CPU and RAM, a scatter plot for read/write, and a pie chart for disk space. The visualizations dynamically scale and update, showing trends over the last 30 snapshots. 
-<<<<<<< HEAD
-=======
 
 Example![image](https://github.com/user-attachments/assets/268478b2-c5df-4237-84ba-2679ff5b883e)
 
->>>>>>> 4c3873d6
 
 On Windows, to run the environment (after installing, configuring, and running zookeeper and kafka), first start the producer:
 .venv\Scripts\activate
